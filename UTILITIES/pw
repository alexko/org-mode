--- conflicted
+++ resolved
@@ -285,12 +285,8 @@
         sys.exit(1)
 
 def action_update_patch(rpc, patch_id, state = None, commit = None,
-<<<<<<< HEAD
                         delegate_str = "", comment_str = "None",
 			archived = False):
-=======
-                        delegate_str = "", comment_str = "No comment", archived = False):
->>>>>>> 4a523e0c
     patch = rpc.patch_get(patch_id)
     if patch == {}:
         sys.stderr.write("Error getting information on patch ID %d\n" % \
@@ -477,7 +473,7 @@
     # user.
     action_update_patch(rpc, patch_id, state = 'Accepted', commit = sha,
                         delegate_str = delegate_str, comment_str = comment_str,
-			archived = True)
+                        archived = True)
 
     print sha
 
