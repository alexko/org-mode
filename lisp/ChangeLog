--- conflicted
+++ resolved
@@ -1,9 +1,8 @@
-<<<<<<< HEAD
 2010-03-31  Carsten Dominik  <carsten.dominik@gmail.com>
 
 	* org-html.el (org-html-level-start): Catch the case that target
 	might be nil.
-=======
+
 2010-03-31  Dan Davison  <davison@stats.ox.ac.uk>
 
 	* org.el (org-appearance): Change Customize group variable name
@@ -16,14 +15,15 @@
 	(org-fontify-done-headline): Change Customize group variable name
 	(org-fontify-emphasized-text): Change Customize group variable name
 	(org-fontify-whole-heading-line): Change Customize group variable name
-	(org-highlight-latex-fragments-and-specials): Change Customize group variable name
+	(org-highlight-latex-fragments-and-specials): Change Customize
+	group variable name
 	(org-hide-emphasis-markers): Change Customize group variable name
 	(org-emphasis-alist): Change Customize group variable name
-	(org-emphasis-regexp-components): Change Customize group variable name
+	(org-emphasis-regexp-components): Change Customize group variable
+	name
 	(org-modules): Remove mention of org-R
 
 	* org-faces.el (org-faces): Change Customize group variable name
->>>>>>> af6387c5
 
 2010-03-29  Carsten Dominik  <carsten.dominik@gmail.com>
 
